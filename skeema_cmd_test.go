--- conflicted
+++ resolved
@@ -1331,7 +1331,6 @@
 	}
 }
 
-<<<<<<< HEAD
 func (s SkeemaIntegrationSuite) TestTempSchemaBinlog(t *testing.T) {
 	if !s.d.Flavor().MySQLishMinVersion(8, 0) {
 		t.Skip("Test only relevant for flavors that default to having binlog enabled")
@@ -1404,7 +1403,8 @@
 	// Push-related writes should still advance the binlog position
 	s.handleCommand(t, CodeSuccess, ".", "skeema push --temp-schema-binlog=off")
 	pos = assertLogged(pos)
-=======
+}
+
 func (s SkeemaIntegrationSuite) TestPartitioning(t *testing.T) {
 	s.handleCommand(t, CodeSuccess, ".", "skeema init --dir mydb -h %s -P %d", s.d.Instance.Host, s.d.Instance.Port)
 
@@ -1487,5 +1487,4 @@
 		s.handleCommand(t, CodeDifferencesFound, "mydb/analytics", "skeema diff --allow-unsafe --partitioning=%s", value)
 		s.handleCommand(t, CodeSuccess, "mydb/analytics", "skeema push --allow-unsafe --partitioning=%s", value)
 	}
->>>>>>> d2ae6af5
 }